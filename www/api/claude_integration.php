<?php
class ClaudeIntegration {
    private $apiKey;
    private $baseUrl = 'https://api.anthropic.com/v1/messages';
    
    public function __construct($apiKey = null) {
        $this->apiKey = $apiKey ?: getenv('ANTHROPIC_API_KEY');
    }
    
    public function chatWithClaude($message, $systemPrompt = null, $model = null, $conversationHistory = []) {
        if (!$this->apiKey) {
            throw new Exception('Anthropic API key not configured');
        }
        
        $headers = [
            'Content-Type: application/json',
            'x-api-key: ' . $this->apiKey,
            'anthropic-version: 2023-06-01'
        ];
        
        // Build messages array with conversation history
        $messages = [];
        
        // Add conversation history (limit to last 10 messages to avoid token limits)
        $recentHistory = array_slice($conversationHistory, -10);
        foreach ($recentHistory as $historyItem) {
            if (isset($historyItem['sender']) && isset($historyItem['message'])) {
                $role = ($historyItem['sender'] === 'Claude') ? 'assistant' : 'user';
                if ($historyItem['sender'] !== 'System') { // Skip system messages
                    $messages[] = [
                        'role' => $role,
                        'content' => $historyItem['message']
                    ];
                }
            }
        }
        
        // Add current message
        $messages[] = [
            'role' => 'user',
            'content' => $message
        ];
        
        $data = [
<<<<<<< HEAD
            'model' => $model ?: 'claude-opus-4-1-20250805',
=======
            'model' => $model ?: 'claude-3-5-sonnet-20241022',
>>>>>>> 0cfda504
            'max_tokens' => 4000,
            'messages' => $messages
        ];
        
        if ($systemPrompt) {
            $data['system'] = $systemPrompt;
        }
        
        $ch = curl_init();
        curl_setopt($ch, CURLOPT_URL, $this->baseUrl);
        curl_setopt($ch, CURLOPT_POST, true);
        curl_setopt($ch, CURLOPT_POSTFIELDS, json_encode($data));
        curl_setopt($ch, CURLOPT_HTTPHEADER, $headers);
        curl_setopt($ch, CURLOPT_RETURNTRANSFER, true);
        curl_setopt($ch, CURLOPT_TIMEOUT, 300); // 5 minutes
        curl_setopt($ch, CURLOPT_CONNECTTIMEOUT, 60); // 1 minute
        
        $response = curl_exec($ch);
        $httpCode = curl_getinfo($ch, CURLINFO_HTTP_CODE);
        $curlError = curl_error($ch);
        curl_close($ch);
        
        // Retry on timeout
        if ($curlError && strpos($curlError, 'timeout') !== false) {
            sleep(2);
            $ch = curl_init();
            curl_setopt($ch, CURLOPT_URL, $this->baseUrl);
            curl_setopt($ch, CURLOPT_POST, true);
            curl_setopt($ch, CURLOPT_POSTFIELDS, json_encode($data));
            curl_setopt($ch, CURLOPT_HTTPHEADER, $headers);
            curl_setopt($ch, CURLOPT_RETURNTRANSFER, true);
            curl_setopt($ch, CURLOPT_TIMEOUT, 300);
            curl_setopt($ch, CURLOPT_CONNECTTIMEOUT, 60);
            $response = curl_exec($ch);
            $httpCode = curl_getinfo($ch, CURLINFO_HTTP_CODE);
            curl_close($ch);
        }
        
        if ($httpCode !== 200) {
            $errorMsg = 'Claude API error (HTTP ' . $httpCode . ')';
            if ($httpCode === 0) {
                $errorMsg = 'Claude API unavailable - connection failed';
            } elseif ($httpCode >= 500) {
                $errorMsg = 'Claude API server error - service may be down';
            } elseif ($httpCode === 429) {
                $errorMsg = 'Claude API rate limit exceeded';
            }
            throw new Exception($errorMsg . ': ' . $response);
        }
        
        $result = json_decode($response, true);
        
        if (!$result || !isset($result['content'][0]['text'])) {
            throw new Exception('Invalid response from Claude API');
        }
        
        return [
            'message' => $result['content'][0]['text'],
            'usage' => $result['usage'] ?? [],
            'model' => $result['model'] ?? ($model ?: 'claude-3-5-sonnet-20241022')
        ];
    }
    
    public function helpWithZeroAI($userQuery, $context = []) {
        $systemPrompt = "You are Claude, an AI assistant helping with ZeroAI - a zero-cost AI workforce platform. 

ZeroAI Context:
- ZeroAI runs entirely on user's hardware with local Ollama models
- It has internal crews for development, devops, research, documentation
- Users can create custom agents and crews
- The system supports both local and cloud AI providers
- Current user is managing their AI workforce through the admin portal

Your role:
- Help optimize ZeroAI configurations and workflows
- Suggest improvements for agent crews and tasks
- Assist with troubleshooting and development
- Provide coding help for Python/PHP integration
- Recommend best practices for AI workforce management

Be concise, practical, and focus on actionable advice.";
        
        if (!empty($context)) {
            $systemPrompt .= "\n\nCurrent Context:\n" . json_encode($context, JSON_PRETTY_PRINT);
        }
        
        return $this->chatWithClaude($userQuery, $systemPrompt);
    }
    
    public function analyzeAgentPerformance($agentData) {
        $prompt = "Analyze this ZeroAI agent's performance data and provide optimization recommendations:

Agent Data:
" . json_encode($agentData, JSON_PRETTY_PRINT) . "

Please provide:
1. Performance assessment
2. Specific optimization recommendations
3. Suggested role/goal improvements
4. Tool recommendations
5. Training suggestions";

        return $this->chatWithClaude($prompt);
    }
    
    public function generateAgentCode($agentSpec) {
        $prompt = "Generate Python code for a ZeroAI CrewAI agent based on this specification:

" . json_encode($agentSpec, JSON_PRETTY_PRINT) . "

Please provide:
1. Complete Python agent class
2. Required imports
3. Tool integrations
4. Error handling
5. Documentation

Follow ZeroAI patterns and CrewAI best practices.";

        return $this->chatWithClaude($prompt);
    }
    
    public function testConnection() {
        try {
            $response = $this->chatWithClaude("Hello, please respond with 'Claude is connected to ZeroAI' to test the integration.");
            return [
                'success' => true,
                'message' => $response['message'],
                'model' => $response['model']
            ];
        } catch (Exception $e) {
            return [
                'success' => false,
                'error' => $e->getMessage()
            ];
        }
    }
}
?><|MERGE_RESOLUTION|>--- conflicted
+++ resolved
@@ -42,11 +42,7 @@
         ];
         
         $data = [
-<<<<<<< HEAD
-            'model' => $model ?: 'claude-opus-4-1-20250805',
-=======
             'model' => $model ?: 'claude-3-5-sonnet-20241022',
->>>>>>> 0cfda504
             'max_tokens' => 4000,
             'messages' => $messages
         ];
